--- conflicted
+++ resolved
@@ -74,16 +74,10 @@
         let start = Instant::now();
 
         // Spawn new task calling block_number for the rpc
-<<<<<<< HEAD
+
         // TODO: THIS DOESNT WORK
-        let reported_head = task::spawn(async move {
-            let a = rpc_clone.block_number().await;
-            println!("RPC responded with {:?}", a);
-            a
-        });
-=======
+
         let reported_head = task::spawn(async move { rpc_clone.block_number().await });
->>>>>>> 38c055bc
 
         // Check every 5ms if we got a response, if after ttl ms no response is received mark it as delinquent
         loop {
