--- conflicted
+++ resolved
@@ -54,10 +54,6 @@
 // For example, if we have a URL: https://eth-mainnet.g.alchemy.com/v2/api-key
 // as input, we output: https://eth-mainnet.g.alchemy.com/
 fn sanitize_url(url: &str) -> Result<String, url::ParseError> {
-<<<<<<< HEAD
-    let _parsed_url = Url::parse(url)?;
-=======
->>>>>>> 6fa1737e
     let parsed_url = Url::parse(url)?;
 
     // Build a new URL with the scheme, host, and port (if any), but without the path or query
