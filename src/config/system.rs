// System consts
pub const WS_HEALTH_CHECK_USER_ID: u32 = 1;
pub const WS_SUB_MANAGER_ID: u32 = 2;
pub const MAGIC: u32 = 0xb153;

// Version consts, dont impact functionality
pub const VERSION_STR: &str = "Blutgang 0.3.2 Garreg Mach";
pub const TAGLINE: &str = "`Now there's a way forward.`";
use atomic_refcell::AtomicRefCell;
use once_cell::sync::Lazy;
use prometheus::Registry;
<<<<<<< HEAD
use prometheus_metric_storage::{
    MetricStorage,
    StorageRegistry,
};

use std::time::Duration;
use tokio::sync::mpsc::{
    UnboundedReceiver,
    UnboundedSender,
};
=======
use prometheus_metric_storage::{MetricStorage, StorageRegistry};
use std::time::Duration;
use crate::{Rpc}; 
>>>>>>> 01ba25d1
//Some goofy Rust stuff
// #[cfg(feature = "prometheusd")]
static METRICS_REGISTRY: Lazy<StorageRegistry> = Lazy::new(|| {
    let registry = Registry::new_custom(Some("blutgang".to_string()), None).unwrap();
    StorageRegistry::new(registry)
});
<<<<<<< HEAD
// Canidate for metrics storage
// #[cfg(feature = "prometheusd")]
type MetricsRegistry = AtomicRefCell<Lazy<StorageRegistry>>;

//Canidate for metrics storage
// #[cfg(feature = "prometheusd")]
type _MetricsRegistry = Lazy<StorageRegistry>;

pub struct MetricSender {
    pub sender: UnboundedSender<RpcMetrics>,
}

pub struct MetricReceiver {
    pub receiver: UnboundedReceiver<RpcMetrics>,
}

=======
>>>>>>> 01ba25d1
// #[cfg(feature = "prometheusd")]
#[derive(MetricStorage, Clone, Debug)]
#[metric(subsystem = "rpc")]
pub struct RpcMetrics {
    #[metric(labels("path", "method", "status"), help = "Total number of requests")]
    requests: prometheus::IntCounterVec,
    #[metric(labels("path", "method"), help = "latency of rpc calls")]
    duration: prometheus::HistogramVec,
}
// #[cfg(feature = "prometheusd")]
impl RpcMetrics {
    pub fn init(registry: &StorageRegistry) -> Result<&Self, prometheus::Error> {
        RpcMetrics::instance(registry)
    }
    pub fn requests_complete(&self, path: &str, method: &str, status: &u16, duration: Duration) {
<<<<<<< HEAD
        let dt = duration.as_millis() as f64;
=======
        let dt = (duration.as_millis() as f64); 
>>>>>>> 01ba25d1
        self.requests
            .with_label_values(&[path, method, &status.to_string()])
            .inc();
        self.duration.with_label_values(&[path, method]).observe(dt)
    }
<<<<<<< HEAD
    pub fn push_latency(&self, path: &str, method: &str, dt: f64) {
        self.duration.with_label_values(&[path, method]).observe(dt)
    }
=======
    pub fn push_latency(&self, path: &str, method: &str, dt: f64){
        self.duration.with_label_values(&[path, method]).observe(dt)
    }

>>>>>>> 01ba25d1
}

//  #[cfg(feature = "prometheusd")]
pub fn encode(registry: &prometheus::Registry) -> String {
    use prometheus::Encoder;
    let encoder = prometheus::TextEncoder::new();
    let mut buffer = vec![];
    encoder.encode(&registry.gather(), &mut buffer).unwrap();
    String::from_utf8(buffer).unwrap()
}

#[cfg(feature = "journald")]
pub fn log_journald(level: u32, message: &str) {
    use systemd::journal;
    journal::print(level, message);
}

// #[cfg(feature = "prometheusd")]
pub fn get_storage_registry() -> &'static StorageRegistry {
    &METRICS_REGISTRY
}
// #[cfg(feature = "prometheusd")]
pub fn get_registry() -> &'static Registry {
    get_storage_registry().registry()
}

<<<<<<< HEAD
=======

>>>>>>> 01ba25d1
#[macro_export]
macro_rules! log_info {
    ($fmt:expr, $($arg:tt)*) => {
        let message = format!($fmt, $($arg)*);
        #[cfg(feature = "journald")]
        {
            use $crate::config::system::log_journald;
            log_journald(6, &message);
        }
        println!("\x1b[35mInfo:\x1b[0m {}", message)
    };
    ($fmt:expr) => {
        #[cfg(feature = "journald")]
        {
            use $crate::config::system::log_journald;
            log_journald(6, $fmt);
        }
        println!(concat!("\x1b[35mInfo:\x1b[0m ", $fmt))
    };
}

#[macro_export]
macro_rules! log_wrn {
    ($fmt:expr, $($arg:tt)*) => {
        let message = format!($fmt, $($arg)*);
        #[cfg(feature = "journald")]
        {
            use $crate::config::system::log_journald;
            log_journald(4, &message);
        }
        println!("\x1b[93mWrn:\x1b[0m {}", message)
    };
    ($fmt:expr) => {
        #[cfg(feature = "journald")]
        {
            use $crate::config::system::log_journald;
            log_journald(4, $fmt);
        }
        println!(concat!("\x1b[93mWrn:\x1b[0m ", $fmt))
    };
}

#[macro_export]
macro_rules! log_err {
    ($fmt:expr, $($arg:tt)*) => {
        let message = format!($fmt, $($arg)*);
        #[cfg(feature = "journald")]
        {
            use $crate::config::system::log_journald;
            log_journald(3, &message);
        }
        println!("\x1b[31mErr:\x1b[0m {}", message)
    };
    ($fmt:expr) => {
        #[cfg(feature = "journald")]
        {
            use $crate::config::system::log_journald;
            log_journald(3, $fmt);
        }
        println!(concat!("\x1b[31mErr:\x1b[0m ", $fmt))
    };
}

#[macro_export]
macro_rules! prometheusd_latency {
        ($fmt:expr, $($arg:tt)*) => {
        let rpc_path = format!($fmt, $($arg)*);
        // #[cfg(feature = "prometheusd")]
        {
            use $crate::config::system::RpcMetrics;
            use $crate::config::system::get_storage_registry;
            let registry = get_storage_registry();
            let metric = RpcMetrics::inst(registry).unwrap();
            let start = std::time::Instant::now();
            move |status: u16| {
                let duration = start.elapsed();
                metric.requests_complete(duration);
            }
        }
        };

}
#[cfg(test)]
mod tests {

    //TODO: remove this after tests
    //sorry, im too lazy to make proper tests for this

    #[tokio::test]
    async fn test_prometheus_log() {
<<<<<<< HEAD
        // let rpc1 = Rpc::default();
        // let registry  = get_storage_registry();
        // let metrics = RpcMetrics::inst(registry);
        // let expected = "prometheus_metrics";
        // assert_eq!(report, expected);
        unimplemented!();
=======
        let rpc1 = Rpc::default();
        let registry  = get_storage_registry();
        let metrics = RpcMetrics::inst(registry);



//         let expected = "prometheus_metrics";
//         assert_eq!(report, expected);
>>>>>>> 01ba25d1
    }
}<|MERGE_RESOLUTION|>--- conflicted
+++ resolved
@@ -9,7 +9,6 @@
 use atomic_refcell::AtomicRefCell;
 use once_cell::sync::Lazy;
 use prometheus::Registry;
-<<<<<<< HEAD
 use prometheus_metric_storage::{
     MetricStorage,
     StorageRegistry,
@@ -20,18 +19,13 @@
     UnboundedReceiver,
     UnboundedSender,
 };
-=======
-use prometheus_metric_storage::{MetricStorage, StorageRegistry};
-use std::time::Duration;
-use crate::{Rpc}; 
->>>>>>> 01ba25d1
 //Some goofy Rust stuff
+// #[cfg(feature = "prometheusd")]
 // #[cfg(feature = "prometheusd")]
 static METRICS_REGISTRY: Lazy<StorageRegistry> = Lazy::new(|| {
     let registry = Registry::new_custom(Some("blutgang".to_string()), None).unwrap();
     StorageRegistry::new(registry)
 });
-<<<<<<< HEAD
 // Canidate for metrics storage
 // #[cfg(feature = "prometheusd")]
 type MetricsRegistry = AtomicRefCell<Lazy<StorageRegistry>>;
@@ -48,8 +42,6 @@
     pub receiver: UnboundedReceiver<RpcMetrics>,
 }
 
-=======
->>>>>>> 01ba25d1
 // #[cfg(feature = "prometheusd")]
 #[derive(MetricStorage, Clone, Debug)]
 #[metric(subsystem = "rpc")]
@@ -60,31 +52,21 @@
     duration: prometheus::HistogramVec,
 }
 // #[cfg(feature = "prometheusd")]
+// #[cfg(feature = "prometheusd")]
 impl RpcMetrics {
     pub fn init(registry: &StorageRegistry) -> Result<&Self, prometheus::Error> {
         RpcMetrics::instance(registry)
     }
     pub fn requests_complete(&self, path: &str, method: &str, status: &u16, duration: Duration) {
-<<<<<<< HEAD
         let dt = duration.as_millis() as f64;
-=======
-        let dt = (duration.as_millis() as f64); 
->>>>>>> 01ba25d1
         self.requests
             .with_label_values(&[path, method, &status.to_string()])
             .inc();
         self.duration.with_label_values(&[path, method]).observe(dt)
     }
-<<<<<<< HEAD
     pub fn push_latency(&self, path: &str, method: &str, dt: f64) {
         self.duration.with_label_values(&[path, method]).observe(dt)
     }
-=======
-    pub fn push_latency(&self, path: &str, method: &str, dt: f64){
-        self.duration.with_label_values(&[path, method]).observe(dt)
-    }
-
->>>>>>> 01ba25d1
 }
 
 //  #[cfg(feature = "prometheusd")]
@@ -103,18 +85,16 @@
 }
 
 // #[cfg(feature = "prometheusd")]
+// #[cfg(feature = "prometheusd")]
 pub fn get_storage_registry() -> &'static StorageRegistry {
     &METRICS_REGISTRY
 }
+// #[cfg(feature = "prometheusd")]
 // #[cfg(feature = "prometheusd")]
 pub fn get_registry() -> &'static Registry {
     get_storage_registry().registry()
 }
 
-<<<<<<< HEAD
-=======
-
->>>>>>> 01ba25d1
 #[macro_export]
 macro_rules! log_info {
     ($fmt:expr, $($arg:tt)*) => {
@@ -195,8 +175,11 @@
             }
         }
         };
+}
 
-}
+
+
+
 #[cfg(test)]
 mod tests {
 
@@ -205,22 +188,11 @@
 
     #[tokio::test]
     async fn test_prometheus_log() {
-<<<<<<< HEAD
         // let rpc1 = Rpc::default();
         // let registry  = get_storage_registry();
         // let metrics = RpcMetrics::inst(registry);
         // let expected = "prometheus_metrics";
         // assert_eq!(report, expected);
         unimplemented!();
-=======
-        let rpc1 = Rpc::default();
-        let registry  = get_storage_registry();
-        let metrics = RpcMetrics::inst(registry);
-
-
-
-//         let expected = "prometheus_metrics";
-//         assert_eq!(report, expected);
->>>>>>> 01ba25d1
     }
-}+}        